--- conflicted
+++ resolved
@@ -8,23 +8,16 @@
     <PackageTags>aspnetcore;hmac;authentication;http;client;security</PackageTags>
   </PropertyGroup>
 
-<<<<<<< HEAD
-=======
   <PropertyGroup>
     <DefineConstants>$(DefineConstants);HTTP_CLIENT</DefineConstants>
   </PropertyGroup>
 
->>>>>>> e8a87f5f
   <ItemGroup>
     <Compile Include="..\HashGate.AspNetCore\HmacAuthenticationShared.cs" Link="HmacAuthenticationShared.cs" />
   </ItemGroup>
 
   <ItemGroup>
-<<<<<<< HEAD
     <PackageReference Include="Microsoft.Extensions.Options.ConfigurationExtensions" />
-=======
-    <PackageReference Include="Microsoft.Extensions.Options.ConfigurationExtensions" Version="9.0.10" />
->>>>>>> e8a87f5f
   </ItemGroup>
 
 </Project>